language: bash

jobs:
  include:
<<<<<<< HEAD
  - name: "Build on Linux environment with Docker"
    os: linux
    sudo: required
    services: docker
    before_install:
    - git clone https://$GITHUB_TOKEN@github.com/hi2p-perim/lightmetrica-v3-scenes-2.git scenes
    script:
    - docker build -t lm3 .
    - docker run --rm -it -v $TRAVIS_BUILD_DIR:/lm3 lm3 bash -c \
        'source ~/.bashrc &&
        cd /lightmetrica-v3/functest &&
        python run_all.py --lmenv .lmenv_docker &&
        cp -r executed_functest /lm3/doc/ &&
        cd /lm3/doc &&
        mkdir _build &&
        doxygen &&
        make html &&
        touch _build/html/.nojekyll'
    deploy:
      provider: pages
      repo: lightmetrica/lightmetrica-v3-doc
      local_dir: doc/_build/html
      skip_cleanup: true
      github_token: $GITHUB_TOKEN
      keep_history: false
      target-branch: master
      on:
        branch: master
=======
    - stage: Build
      name: Build on Linux environment with Docker
      os: linux
      sudo: required
      services: docker
      script:
        - echo "$DOCKER_PASSWORD" | docker login -u "$DOCKER_USERNAME" --password-stdin
        - docker build -t lightmetrica-v3-travis .
        - docker images
        - docker tag lightmetrica-v3-travis $DOCKER_USERNAME/lightmetrica-v3-travis
        - docker push $DOCKER_USERNAME/lightmetrica-v3-travis
      
    - name: Build on Windows environment
      os: windows
      dist: 1803-containers
      # Workaround for https://travis-ci.community/t/choco-install-hangs-forever/307/20
      filter_secrets: false
      before_install:
      - |
        choco install openssl.light
        choco install miniconda3
        export PATH="/c/Tools/miniconda3/Scripts:$PATH"
        # Calling activate command with conda>=4.6.9 in bash on Windows is not working.
        # For workaround, we stick to 4.6.8.
        # https://github.com/conda/conda/issues/8506
        conda install -y -n base conda=4.6.8
        cd ${TRAVIS_BUILD_DIR}
        conda env create -f environment_win.yml
        source activate lm3_dev
      script:
      - |
        cd ${TRAVIS_BUILD_DIR}
        cmake -G "Visual Studio 15 2017 Win64" -H. -B_build -DCMAKE_BUILD_TYPE=Release
        cmake --build _build --config Release
        cd _build/bin/Release
        ./lm_test.exe
>>>>>>> f8fbba72

    # We separated a job for tests to meet the limit of maximum running time
    - stage: Functional tests and documentation
      os: linux
      sudo: required
      services: docker
      before_install:
        - git clone https://$GITHUB_TOKEN@github.com/hi2p-perim/lightmetrica-v3-scenes-2.git scenes
      script:
        - travis_wait 120 sleep infinity & docker run --rm -it -v $TRAVIS_BUILD_DIR:/lm3 $DOCKER_USERNAME/lightmetrica-v3-travis sh -c \
          'cd /lightmetrica-v3/functest &&
          mv .lmenv_docker .lmenv &&
          python run_all.py &&
          cp -r executed_functest /lm3/doc/ &&
          cd /lm3/doc &&
          mkdir _build &&
          doxygen &&
          make html &&
          touch _build/html/.nojekyll'
      deploy:
        provider: pages
        repo: lightmetrica/lightmetrica-v3-doc
        local_dir: doc/_build/html
        skip_cleanup: true
        github_token: $GITHUB_TOKEN
        keep_history: false
        target-branch: master
        on:
          branch: master<|MERGE_RESOLUTION|>--- conflicted
+++ resolved
@@ -2,36 +2,6 @@
 
 jobs:
   include:
-<<<<<<< HEAD
-  - name: "Build on Linux environment with Docker"
-    os: linux
-    sudo: required
-    services: docker
-    before_install:
-    - git clone https://$GITHUB_TOKEN@github.com/hi2p-perim/lightmetrica-v3-scenes-2.git scenes
-    script:
-    - docker build -t lm3 .
-    - docker run --rm -it -v $TRAVIS_BUILD_DIR:/lm3 lm3 bash -c \
-        'source ~/.bashrc &&
-        cd /lightmetrica-v3/functest &&
-        python run_all.py --lmenv .lmenv_docker &&
-        cp -r executed_functest /lm3/doc/ &&
-        cd /lm3/doc &&
-        mkdir _build &&
-        doxygen &&
-        make html &&
-        touch _build/html/.nojekyll'
-    deploy:
-      provider: pages
-      repo: lightmetrica/lightmetrica-v3-doc
-      local_dir: doc/_build/html
-      skip_cleanup: true
-      github_token: $GITHUB_TOKEN
-      keep_history: false
-      target-branch: master
-      on:
-        branch: master
-=======
     - stage: Build
       name: Build on Linux environment with Docker
       os: linux
@@ -68,7 +38,6 @@
         cmake --build _build --config Release
         cd _build/bin/Release
         ./lm_test.exe
->>>>>>> f8fbba72
 
     # We separated a job for tests to meet the limit of maximum running time
     - stage: Functional tests and documentation
@@ -78,10 +47,10 @@
       before_install:
         - git clone https://$GITHUB_TOKEN@github.com/hi2p-perim/lightmetrica-v3-scenes-2.git scenes
       script:
-        - travis_wait 120 sleep infinity & docker run --rm -it -v $TRAVIS_BUILD_DIR:/lm3 $DOCKER_USERNAME/lightmetrica-v3-travis sh -c \
-          'cd /lightmetrica-v3/functest &&
-          mv .lmenv_docker .lmenv &&
-          python run_all.py &&
+        - travis_wait 120 sleep infinity & docker run --rm -it -v $TRAVIS_BUILD_DIR:/lm3 $DOCKER_USERNAME/lightmetrica-v3-travis bash -c \
+          'source ~/.bashrc &&
+          cd /lightmetrica-v3/functest &&
+          python run_all.py --lmenv .lmenv_docker &&
           cp -r executed_functest /lm3/doc/ &&
           cd /lm3/doc &&
           mkdir _build &&
