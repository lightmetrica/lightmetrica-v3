--- conflicted
+++ resolved
@@ -54,8 +54,6 @@
 
 // ------------------------------------------------------------------------------------------------
 
-<<<<<<< HEAD
-=======
 enum class SceneNodeType {
     Primitive,
     Group,
@@ -163,7 +161,6 @@
 
 // ------------------------------------------------------------------------------------------------
 
->>>>>>> db5b7d5a
 /*!
     \brief Scene.
 
@@ -227,15 +224,11 @@
     */
     virtual void addChildFromModel(int parent, const std::string& modelLoc) = 0;
 
-<<<<<<< HEAD
 	/*!
 	*/
 	virtual int createGroupFromModel(const std::string& modelLoc) = 0;
 
     // ------------------------------------------------------------------------
-=======
-    // --------------------------------------------------------------------------------------------
->>>>>>> db5b7d5a
 
     /*!
         \brief Iterate primitives in the scene.
